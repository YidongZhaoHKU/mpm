--- conflicted
+++ resolved
@@ -93,8 +93,8 @@
 # METIS
 find_package(METIS REQUIRED)
 if (METIS_FOUND)
-    include_directories(SYSTEM ${METIS_INCLUDE_PATH})
-    link_libraries(${METIS_LIBRARIES})
+    include_directories(SYSTEM ${METIS_INCLUDE_DIR})
+    link_libraries(${METIS_LIBRARY})
 else (METIS_FOUND)
     message (SEND_ERROR "This application cannot compile without METIS")
 endif (METIS_FOUND)
@@ -110,13 +110,10 @@
 # Include directories
 include_directories(BEFORE
   ${mpm_SOURCE_DIR}/include/
-<<<<<<< HEAD
-  ${mpm_SOURCE_DIR}/include/generators/
-=======
   ${mpm_SOURCE_DIR}/include/elements/
   ${mpm_SOURCE_DIR}/include/elements/2d
   ${mpm_SOURCE_DIR}/include/elements/3d
->>>>>>> 2d865296
+  ${mpm_SOURCE_DIR}/include/generators/
   ${mpm_SOURCE_DIR}/external/
   ${mpm_SOURCE_DIR}/tests/include/
 )
@@ -178,7 +175,6 @@
     ${mpm_SOURCE_DIR}/tests/read_mesh_ascii_test.cc
     ${mpm_SOURCE_DIR}/tests/write_mesh_particles.cc
     ${mpm_SOURCE_DIR}/tests/write_mesh_particles_unitcell.cc
-    ${mpm_SOURCE_DIR}/tests/graph_test.cc
   )   
   add_executable(mpmtest ${test_src})
   target_link_libraries(mpmtest lmpm)
