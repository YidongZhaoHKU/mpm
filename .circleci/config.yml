--- conflicted
+++ resolved
@@ -16,13 +16,9 @@
             export MODULEPATH=$MODULEPATH:/usr/share/modulefiles
             module load mpi/openmpi-x86_64
             export CXX_COMPILER=mpicxx
-<<<<<<< HEAD
             export PETSC_ARCH=arch-linux2-c-opt
             export PETSC_DIR=/home/cbgeo/petsc/
-            cmake -GNinja -DMPM_BUILD_LIB=On -DCMAKE_CXX_COMPILER=mpicxx -DCMAKE_EXPORT_COMPILE_COMMANDS=On -DKAHIP_ROOT=/home/cbgeo/KaHIP/ -DPARTIO_ROOT=/home/cbgeo/partio/ ..
-=======
             cmake -GNinja -DMPM_BUILD_LIB=Off -DCMAKE_CXX_COMPILER=mpicxx -DCMAKE_EXPORT_COMPILE_COMMANDS=On -DKAHIP_ROOT=/home/cbgeo/KaHIP/ -DPARTIO_ROOT=/home/cbgeo/partio/ ..
->>>>>>> 6cf5e7de
             ninja -j2
             ctest -VV
             mpirun -n 4 ./mpmtest [mpi]
@@ -72,13 +68,9 @@
             mkdir -p build
             [ "$(ls -A build)" ] && rm -rf build/*
             cd build
-<<<<<<< HEAD
             export PETSC_ARCH=arch-linux2-c-opt
             export PETSC_DIR=/home/cbgeo/petsc/
-            cmake -DCMAKE_BUILD_TYPE=Release -DCMAKE_CXX_COMPILER=mpicxx -DCMAKE_EXPORT_COMPILE_COMMANDS=On -DENABLE_COVERAGE=On -DKAHIP_ROOT=/home/cbgeo/KaHIP/ -DPARTIO_ROOT=/home/cbgeo/partio/ ..
-=======
             cmake -DCMAKE_BUILD_TYPE=Release -DCMAKE_CXX_COMPILER=mpicxx -DCMAKE_EXPORT_COMPILE_COMMANDS=On -DMPM_BUILD_LIB=Off -DENABLE_COVERAGE=On -DKAHIP_ROOT=/home/cbgeo/KaHIP/ -DPARTIO_ROOT=/home/cbgeo/partio/ ..
->>>>>>> 6cf5e7de
             make mpmtest_coverage -j2
             ./mpmtest_coverage
             mpirun -n 4 ./mpmtest_coverage [mpi]
