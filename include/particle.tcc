--- conflicted
+++ resolved
@@ -257,14 +257,7 @@
       auto mat_state_vars = material_->initialise_state_variables();
       if (mat_state_vars.size() == state_vars.size()) {
         this->state_variables_ = state_vars;
-<<<<<<< HEAD
-      } else {
-        status = false;
-        throw std::runtime_error(
-            "# of state variables do not match! Cannot clone material history");
-=======
         status = true;
->>>>>>> 6bfa0f5d
       }
     }
   }
