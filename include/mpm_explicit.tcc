//! Constructor
template <unsigned Tdim>
mpm::MPMExplicit<Tdim>::MPMExplicit(const std::shared_ptr<IO>& io)
    : mpm::MPMBase<Tdim>(io) {
  //! Logger
  console_ = spdlog::get("MPMExplicit");
}

//! Domain decomposition
template <unsigned Tdim>
void mpm::MPMExplicit<Tdim>::mpi_domain_decompose() {
#ifdef USE_MPI
  // Initialise MPI rank and size
  int mpi_rank = 0;
  int mpi_size = 1;

  // Get MPI rank
  MPI_Comm_rank(MPI_COMM_WORLD, &mpi_rank);
  // Get number of MPI ranks
  MPI_Comm_size(MPI_COMM_WORLD, &mpi_size);

  if (mpi_size > 1 && mesh_->ncells() > 1) {

    // Initialize MPI
    MPI_Comm comm;
    MPI_Comm_dup(MPI_COMM_WORLD, &comm);

    auto mpi_domain_begin = std::chrono::steady_clock::now();
    console_->info("Rank {}, Domain decomposition started\n", mpi_rank);

    // Check if mesh has cells to partition
    if (mesh_->ncells() == 0)
      throw std::runtime_error("Container of cells is empty");

#ifdef USE_GRAPH_PARTITIONING
    // Create graph
    graph_ = std::make_shared<Graph<Tdim>>(mesh_->cells(), mpi_size, mpi_rank);

    // Graph partitioning mode
    int mode = 4;  // FAST
    // Create graph partition
    bool graph_partition = graph_->create_partitions(&comm, mode);
    // Collect the partitions
    graph_->collect_partitions(mpi_size, mpi_rank, &comm);

    // Delete all the particles which is not in local task parititon
    mesh_->remove_all_nonrank_particles();
    // Identify shared nodes across MPI domains
    mesh_->find_domain_shared_nodes();
    // Identify ghost boundary cells
    mesh_->find_ghost_boundary_cells();
#endif
    auto mpi_domain_end = std::chrono::steady_clock::now();
    console_->info("Rank {}, Domain decomposition: {} ms", mpi_rank,
                   std::chrono::duration_cast<std::chrono::milliseconds>(
                       mpi_domain_end - mpi_domain_begin)
                       .count());
  }
#endif  // MPI
}

//! MPM Explicit pressure smoothing
template <unsigned Tdim>
void mpm::MPMExplicit<Tdim>::pressure_smoothing(unsigned phase) {
  // Assign pressure to nodes
  mesh_->iterate_over_particles(std::bind(
      &mpm::ParticleBase<Tdim>::map_pressure_to_nodes, std::placeholders::_1));

#ifdef USE_MPI
  int mpi_size = 1;

  // Get number of MPI ranks
  MPI_Comm_size(MPI_COMM_WORLD, &mpi_size);

  // Run if there is more than a single MPI task
  if (mpi_size > 1) {
    // MPI all reduce nodal pressure
    mesh_->allreduce_nodal_scalar_property(
        std::bind(&mpm::NodeBase<Tdim>::pressure, std::placeholders::_1, phase),
        std::bind(&mpm::NodeBase<Tdim>::assign_pressure, std::placeholders::_1,
                  phase, std::placeholders::_2));
  }
#endif

  // Smooth pressure over particles
  mesh_->iterate_over_particles(
      std::bind(&mpm::ParticleBase<Tdim>::compute_pressure_smoothing,
                std::placeholders::_1));
}

//! MPM Explicit compute stress strain
template <unsigned Tdim>
void mpm::MPMExplicit<Tdim>::compute_stress_strain(unsigned phase) {
  // Iterate over each particle to calculate strain
  mesh_->iterate_over_particles(std::bind(
      &mpm::ParticleBase<Tdim>::compute_strain, std::placeholders::_1, dt_));

  // Iterate over each particle to update particle volume
  mesh_->iterate_over_particles(
      std::bind(&mpm::ParticleBase<Tdim>::update_volume_strainrate,
                std::placeholders::_1, dt_));

  // Pressure smoothing
  if (pressure_smoothing_) this->pressure_smoothing(phase);

  // Iterate over each particle to compute stress
  mesh_->iterate_over_particles(std::bind(
      &mpm::ParticleBase<Tdim>::compute_stress, std::placeholders::_1));
}

//! MPM Explicit solver
template <unsigned Tdim>
bool mpm::MPMExplicit<Tdim>::solve() {
  bool status = true;

  // Initialise MPI rank and size
  int mpi_rank = 0;
  int mpi_size = 1;

#ifdef USE_MPI
  // Get MPI rank
  MPI_Comm_rank(MPI_COMM_WORLD, &mpi_rank);
  // Get number of MPI ranks
  MPI_Comm_size(MPI_COMM_WORLD, &mpi_size);
#endif

  // Phase
  const unsigned phase = 0;

  // Test if checkpoint resume is needed
  bool resume = false;
  if (analysis_.find("resume") != analysis_.end())
    resume = analysis_["resume"]["resume"].template get<bool>();

  // Pressure smoothing
  if (analysis_.find("pressure_smoothing") != analysis_.end())
    pressure_smoothing_ =
        analysis_.at("pressure_smoothing").template get<bool>();

  // Interface
  if (analysis_.find("interface") != analysis_.end())
    interface_ = analysis_.at("interface").template get<bool>();

  // Initialise material
  bool mat_status = this->initialise_materials();
  if (!mat_status) status = false;

  // Initialise mesh
  bool mesh_status = this->initialise_mesh();
  if (!mesh_status) status = false;

  // Initialise particles
  bool particle_status = this->initialise_particles();
  if (!particle_status) status = false;

  // Assign material to particles
  // Get particle properties
  auto particle_props = io_->json_object("particle");
  // Material id
  const auto material_id =
      particle_props.at("material_id").template get<unsigned>();

  // Get material from list of materials
  auto material = materials_.at(material_id);

  // Iterate over each particle to assign material
  mesh_->iterate_over_particles(
      std::bind(&mpm::ParticleBase<Tdim>::assign_material,
                std::placeholders::_1, material));

  // Assign material to particle sets
  if (particle_props["particle_sets"].size() != 0) {
    // Assign material to particles in the specific sets
    bool set_material_status = this->apply_properties_to_particles_sets();
  }

  // Compute mass
  mesh_->iterate_over_particles(
      std::bind(&mpm::ParticleBase<Tdim>::compute_mass, std::placeholders::_1));

  // Domain decompose
  this->mpi_domain_decompose();

  // Check point resume
  if (resume) this->checkpoint_resume();

  auto solver_begin = std::chrono::steady_clock::now();
  // Main loop
  for (; step_ < nsteps_; ++step_) {

    if (mpi_rank == 0) console_->info("Step: {} of {}.\n", step_, nsteps_);

    // Create a TBB task group
    tbb::task_group task_group;

    // Spawn a task for initialising nodes and cells
    task_group.run([&] {
      // Initialise nodes
      mesh_->iterate_over_nodes(
          std::bind(&mpm::NodeBase<Tdim>::initialise, std::placeholders::_1));

      mesh_->iterate_over_cells(
          std::bind(&mpm::Cell<Tdim>::activate_nodes, std::placeholders::_1));
    });

    // Spawn a task for particles
    task_group.run([&] {
      // Iterate over each particle to compute shapefn
      mesh_->iterate_over_particles(std::bind(
          &mpm::ParticleBase<Tdim>::compute_shapefn, std::placeholders::_1));
    });

    task_group.wait();

    // Assign material ids to node
    if (interface_)
      mesh_->iterate_over_particles(
          std::bind(&mpm::ParticleBase<Tdim>::append_material_id_to_nodes,
                    std::placeholders::_1));

    // Assign mass and momentum to nodes
    mesh_->iterate_over_particles(
        std::bind(&mpm::ParticleBase<Tdim>::map_mass_momentum_to_nodes,
                  std::placeholders::_1));

#ifdef USE_MPI
    // Run if there is more than a single MPI task
    if (mpi_size > 1) {
      // MPI all reduce nodal mass
      mesh_->allreduce_nodal_scalar_property(
          std::bind(&mpm::NodeBase<Tdim>::mass, std::placeholders::_1, phase),
          std::bind(&mpm::NodeBase<Tdim>::update_mass, std::placeholders::_1,
                    false, phase, std::placeholders::_2));
      // MPI all reduce nodal momentum
      mesh_->allreduce_nodal_vector_property(
          std::bind(&mpm::NodeBase<Tdim>::momentum, std::placeholders::_1,
                    phase),
          std::bind(&mpm::NodeBase<Tdim>::update_momentum,
                    std::placeholders::_1, false, phase,
                    std::placeholders::_2));
    }
#endif

    // Compute nodal velocity
    mesh_->iterate_over_nodes_predicate(
        std::bind(&mpm::NodeBase<Tdim>::compute_velocity,
                  std::placeholders::_1),
        std::bind(&mpm::NodeBase<Tdim>::status, std::placeholders::_1));

    // Update stress first
<<<<<<< HEAD
    if (this->stress_update_ == mpm::StressUpdate::USF) {
      // Iterate over each particle to calculate strain
      mesh_->iterate_over_particles(
          std::bind(&mpm::ParticleBase<Tdim>::compute_strain,
                    std::placeholders::_1, phase, dt_));

      // Iterate over each particle to update particle volume
      mesh_->iterate_over_particles(
          std::bind(&mpm::ParticleBase<Tdim>::update_volume_strainrate,
                    std::placeholders::_1, phase, this->dt_));

      // Pressure smoothing
      if (pressure_smoothing_) {
        // Assign pressure to nodes
        mesh_->iterate_over_particles(
            std::bind(&mpm::ParticleBase<Tdim>::map_pressure_to_nodes,
                      std::placeholders::_1, phase));

#ifdef USE_MPI
        // Run if there is more than a single MPI task
        if (mpi_size > 1) {
          // MPI all reduce nodal pressure
          mesh_->allreduce_nodal_scalar_property(
              std::bind(&mpm::NodeBase<Tdim>::pressure, std::placeholders::_1,
                        phase),
              std::bind(&mpm::NodeBase<Tdim>::assign_pressure,
                        std::placeholders::_1, phase, std::placeholders::_2));
        }
#endif

        // Smooth pressure over particles
        mesh_->iterate_over_particles(
            std::bind(&mpm::ParticleBase<Tdim>::compute_pressure_smoothing,
                      std::placeholders::_1, phase));
      }

      // Iterate over each particle to compute stress
      mesh_->iterate_over_particles(
          std::bind(&mpm::ParticleBase<Tdim>::compute_stress,
                    std::placeholders::_1, phase));
    }
=======
    if (this->stress_update_ == mpm::StressUpdate::USF)
      this->compute_stress_strain(phase);
>>>>>>> 2b915cb9

    // Spawn a task for external force
    task_group.run([&] {
      // Iterate over each particle to compute nodal body force
      mesh_->iterate_over_particles(
          std::bind(&mpm::ParticleBase<Tdim>::map_body_force,
                    std::placeholders::_1, this->gravity_));

      // Iterate over each particle to map traction force to nodes
      mesh_->iterate_over_particles(std::bind(
          &mpm::ParticleBase<Tdim>::map_traction_force, std::placeholders::_1));

      //! Apply nodal tractions
      if (nodal_tractions_) this->apply_nodal_tractions();
    });

    // Spawn a task for internal force
    task_group.run([&] {
      // Iterate over each particle to compute nodal internal force
      mesh_->iterate_over_particles(std::bind(
          &mpm::ParticleBase<Tdim>::map_internal_force, std::placeholders::_1));
    });
    task_group.wait();

#ifdef USE_MPI
    // Run if there is more than a single MPI task
    if (mpi_size > 1) {
      // MPI all reduce external force
      mesh_->allreduce_nodal_vector_property(
          std::bind(&mpm::NodeBase<Tdim>::external_force, std::placeholders::_1,
                    phase),
          std::bind(&mpm::NodeBase<Tdim>::update_external_force,
                    std::placeholders::_1, false, phase,
                    std::placeholders::_2));
      // MPI all reduce internal force
      mesh_->allreduce_nodal_vector_property(
          std::bind(&mpm::NodeBase<Tdim>::internal_force, std::placeholders::_1,
                    phase),
          std::bind(&mpm::NodeBase<Tdim>::update_internal_force,
                    std::placeholders::_1, false, phase,
                    std::placeholders::_2));
    }
#endif

    // Iterate over active nodes to compute acceleratation and velocity
    mesh_->iterate_over_nodes_predicate(
        std::bind(&mpm::NodeBase<Tdim>::compute_acceleration_velocity,
                  std::placeholders::_1, phase, this->dt_),
        std::bind(&mpm::NodeBase<Tdim>::status, std::placeholders::_1));

    // Iterate over each particle to compute updated position
    mesh_->iterate_over_particles(
        std::bind(&mpm::ParticleBase<Tdim>::compute_updated_position,
                  std::placeholders::_1, this->dt_, this->velocity_update_));

    // Update Stress Last
<<<<<<< HEAD
    if (this->stress_update_ == mpm::StressUpdate::USL) {
      // Iterate over each particle to calculate strain
      mesh_->iterate_over_particles(
          std::bind(&mpm::ParticleBase<Tdim>::compute_strain,
                    std::placeholders::_1, phase, dt_));

      // Iterate over each particle to update particle volume
      mesh_->iterate_over_particles(
          std::bind(&mpm::ParticleBase<Tdim>::update_volume_strainrate,
                    std::placeholders::_1, phase, this->dt_));

      // Pressure smoothing
      if (pressure_smoothing_) {
        // Assign pressure to nodes
        mesh_->iterate_over_particles(
            std::bind(&mpm::ParticleBase<Tdim>::map_pressure_to_nodes,
                      std::placeholders::_1, phase));

#ifdef USE_MPI
        // Run if there is more than a single MPI task
        if (mpi_size > 1) {
          // MPI all reduce nodal pressure
          mesh_->allreduce_nodal_scalar_property(
              std::bind(&mpm::NodeBase<Tdim>::pressure, std::placeholders::_1,
                        phase),
              std::bind(&mpm::NodeBase<Tdim>::assign_pressure,
                        std::placeholders::_1, phase, std::placeholders::_2));
        }
#endif

        // Smooth pressure over particles
        mesh_->iterate_over_particles(
            std::bind(&mpm::ParticleBase<Tdim>::compute_pressure_smoothing,
                      std::placeholders::_1, phase));
      }

      // Iterate over each particle to compute stress
      mesh_->iterate_over_particles(
          std::bind(&mpm::ParticleBase<Tdim>::compute_stress,
                    std::placeholders::_1, phase));
    }
=======
    if (this->stress_update_ == mpm::StressUpdate::USL)
      this->compute_stress_strain(phase);
>>>>>>> 2b915cb9

    // Locate particles
    auto unlocatable_particles = mesh_->locate_particles_mesh();

    if (!unlocatable_particles.empty())
      throw std::runtime_error("Particle outside the mesh domain");

#ifdef USE_MPI
#ifdef USE_GRAPH_PARTITIONING
    mesh_->transfer_nonrank_particles();
#endif
#endif

    if (step_ % output_steps_ == 0) {
      // HDF5 outputs
      this->write_hdf5(this->step_, this->nsteps_);
#ifdef USE_VTK
      // VTK outputs
      this->write_vtk(this->step_, this->nsteps_);
#endif
    }
  }
  auto solver_end = std::chrono::steady_clock::now();
<<<<<<< HEAD
  console_->info("Rank {}, Explicit solver {} duration: {} ms", mpi_rank,
                 int(this->stress_update_),
                 std::chrono::duration_cast<std::chrono::milliseconds>(
                     solver_end - solver_begin)
                     .count());
=======
  console_->info(
      "Rank {}, Explicit {} solver duration: {} ms", mpi_rank,
      (this->stress_update_ == mpm::StressUpdate::USL ? "USL" : "USF"),
      std::chrono::duration_cast<std::chrono::milliseconds>(solver_end -
                                                            solver_begin)
          .count());
>>>>>>> 2b915cb9

  return status;
}<|MERGE_RESOLUTION|>--- conflicted
+++ resolved
@@ -1,7 +1,7 @@
 //! Constructor
 template <unsigned Tdim>
-mpm::MPMExplicit<Tdim>::MPMExplicit(const std::shared_ptr<IO>& io)
-    : mpm::MPMBase<Tdim>(io) {
+mpm::MPMExplicit<Tdim>::MPMExplicit(std::unique_ptr<IO>&& io)
+    : mpm::MPMBase<Tdim>(std::move(io)) {
   //! Logger
   console_ = spdlog::get("MPMExplicit");
 }
@@ -112,6 +112,8 @@
 template <unsigned Tdim>
 bool mpm::MPMExplicit<Tdim>::solve() {
   bool status = true;
+  
+  console_->error("Analysis{} {}", io_->analysis_type());
 
   // Initialise MPI rank and size
   int mpi_rank = 0;
@@ -248,52 +250,8 @@
         std::bind(&mpm::NodeBase<Tdim>::status, std::placeholders::_1));
 
     // Update stress first
-<<<<<<< HEAD
-    if (this->stress_update_ == mpm::StressUpdate::USF) {
-      // Iterate over each particle to calculate strain
-      mesh_->iterate_over_particles(
-          std::bind(&mpm::ParticleBase<Tdim>::compute_strain,
-                    std::placeholders::_1, phase, dt_));
-
-      // Iterate over each particle to update particle volume
-      mesh_->iterate_over_particles(
-          std::bind(&mpm::ParticleBase<Tdim>::update_volume_strainrate,
-                    std::placeholders::_1, phase, this->dt_));
-
-      // Pressure smoothing
-      if (pressure_smoothing_) {
-        // Assign pressure to nodes
-        mesh_->iterate_over_particles(
-            std::bind(&mpm::ParticleBase<Tdim>::map_pressure_to_nodes,
-                      std::placeholders::_1, phase));
-
-#ifdef USE_MPI
-        // Run if there is more than a single MPI task
-        if (mpi_size > 1) {
-          // MPI all reduce nodal pressure
-          mesh_->allreduce_nodal_scalar_property(
-              std::bind(&mpm::NodeBase<Tdim>::pressure, std::placeholders::_1,
-                        phase),
-              std::bind(&mpm::NodeBase<Tdim>::assign_pressure,
-                        std::placeholders::_1, phase, std::placeholders::_2));
-        }
-#endif
-
-        // Smooth pressure over particles
-        mesh_->iterate_over_particles(
-            std::bind(&mpm::ParticleBase<Tdim>::compute_pressure_smoothing,
-                      std::placeholders::_1, phase));
-      }
-
-      // Iterate over each particle to compute stress
-      mesh_->iterate_over_particles(
-          std::bind(&mpm::ParticleBase<Tdim>::compute_stress,
-                    std::placeholders::_1, phase));
-    }
-=======
     if (this->stress_update_ == mpm::StressUpdate::USF)
       this->compute_stress_strain(phase);
->>>>>>> 2b915cb9
 
     // Spawn a task for external force
     task_group.run([&] {
@@ -350,52 +308,8 @@
                   std::placeholders::_1, this->dt_, this->velocity_update_));
 
     // Update Stress Last
-<<<<<<< HEAD
-    if (this->stress_update_ == mpm::StressUpdate::USL) {
-      // Iterate over each particle to calculate strain
-      mesh_->iterate_over_particles(
-          std::bind(&mpm::ParticleBase<Tdim>::compute_strain,
-                    std::placeholders::_1, phase, dt_));
-
-      // Iterate over each particle to update particle volume
-      mesh_->iterate_over_particles(
-          std::bind(&mpm::ParticleBase<Tdim>::update_volume_strainrate,
-                    std::placeholders::_1, phase, this->dt_));
-
-      // Pressure smoothing
-      if (pressure_smoothing_) {
-        // Assign pressure to nodes
-        mesh_->iterate_over_particles(
-            std::bind(&mpm::ParticleBase<Tdim>::map_pressure_to_nodes,
-                      std::placeholders::_1, phase));
-
-#ifdef USE_MPI
-        // Run if there is more than a single MPI task
-        if (mpi_size > 1) {
-          // MPI all reduce nodal pressure
-          mesh_->allreduce_nodal_scalar_property(
-              std::bind(&mpm::NodeBase<Tdim>::pressure, std::placeholders::_1,
-                        phase),
-              std::bind(&mpm::NodeBase<Tdim>::assign_pressure,
-                        std::placeholders::_1, phase, std::placeholders::_2));
-        }
-#endif
-
-        // Smooth pressure over particles
-        mesh_->iterate_over_particles(
-            std::bind(&mpm::ParticleBase<Tdim>::compute_pressure_smoothing,
-                      std::placeholders::_1, phase));
-      }
-
-      // Iterate over each particle to compute stress
-      mesh_->iterate_over_particles(
-          std::bind(&mpm::ParticleBase<Tdim>::compute_stress,
-                    std::placeholders::_1, phase));
-    }
-=======
     if (this->stress_update_ == mpm::StressUpdate::USL)
       this->compute_stress_strain(phase);
->>>>>>> 2b915cb9
 
     // Locate particles
     auto unlocatable_particles = mesh_->locate_particles_mesh();
@@ -419,20 +333,12 @@
     }
   }
   auto solver_end = std::chrono::steady_clock::now();
-<<<<<<< HEAD
-  console_->info("Rank {}, Explicit solver {} duration: {} ms", mpi_rank,
-                 int(this->stress_update_),
-                 std::chrono::duration_cast<std::chrono::milliseconds>(
-                     solver_end - solver_begin)
-                     .count());
-=======
   console_->info(
       "Rank {}, Explicit {} solver duration: {} ms", mpi_rank,
       (this->stress_update_ == mpm::StressUpdate::USL ? "USL" : "USF"),
       std::chrono::duration_cast<std::chrono::milliseconds>(solver_end -
                                                             solver_begin)
           .count());
->>>>>>> 2b915cb9
 
   return status;
 }