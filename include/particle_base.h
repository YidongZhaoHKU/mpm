--- conflicted
+++ resolved
@@ -7,13 +7,9 @@
 #include <vector>
 
 #include "cell.h"
-<<<<<<< HEAD
+#include "data_types.h"
 #include "functions/function_base.h"
-#include "hdf5.h"
-=======
-#include "data_types.h"
 #include "hdf5_particle.h"
->>>>>>> 0367d187
 #include "material/material.h"
 
 namespace mpm {
@@ -206,23 +202,15 @@
   virtual VectorDim displacement() const = 0;
 
   //! Assign traction
-<<<<<<< HEAD
   virtual bool assign_traction(
-      unsigned phase, unsigned direction, double traction,
+      unsigned direction, double traction,
       const std::shared_ptr<FunctionBase>& function) = 0;
-=======
-  virtual bool assign_traction(unsigned direction, double traction) = 0;
->>>>>>> 0367d187
 
   //! Return traction
   virtual VectorDim traction() const = 0;
 
   //! Map traction force
-<<<<<<< HEAD
-  virtual void map_traction_force(unsigned phase, double current_time) = 0;
-=======
-  virtual void map_traction_force() = 0;
->>>>>>> 0367d187
+  virtual void map_traction_force(double current_time) = 0;
 
   //! Compute updated position
   virtual bool compute_updated_position(double dt) = 0;
