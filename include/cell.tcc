--- conflicted
+++ resolved
@@ -825,7 +825,12 @@
   return this->rank_;
 }
 
-<<<<<<< HEAD
+//! Return MPI rank of the cell
+template <unsigned Tdim>
+inline unsigned mpm::Cell<Tdim>::previous_mpirank() const {
+  return this->previous_mpirank_;
+}
+
 //! Map cell volume to nodes
 template <unsigned Tdim>
 bool mpm::Cell<Tdim>::map_cell_volume_to_nodes(unsigned phase) {
@@ -928,10 +933,4 @@
     correction_matrix_.block(0, i * nnodes_, nnodes_, nnodes_) +=
         shapefn * grad_shapefn.col(i).transpose() * pvolume;
   }
-=======
-//! Return MPI rank of the cell
-template <unsigned Tdim>
-inline unsigned mpm::Cell<Tdim>::previous_mpirank() const {
-  return this->previous_mpirank_;
->>>>>>> a3ab6bce
 }