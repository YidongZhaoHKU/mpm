--- conflicted
+++ resolved
@@ -234,7 +234,6 @@
   //! Set ghost id
   virtual void ghost_id(Index gid) = 0;
 
-<<<<<<< HEAD
   //! Return real density at a given node for a given phase
   //! \param[in] phase Index corresponding to the phase
   virtual double density(unsigned phase) = 0;
@@ -290,7 +289,6 @@
   //! Compute nodal correction force term
   virtual bool compute_nodal_correction_force(
       const VectorDim& correction_force) = 0;
-=======
   //! Update nodal property at the nodes from particle
   //! \param[in] update A boolean to update (true) or assign (false)
   //! \param[in] property Property name
@@ -300,7 +298,6 @@
   virtual void update_property(bool update, const std::string& property,
                                const Eigen::MatrixXd& property_value,
                                unsigned mat_id, unsigned nprops) noexcept = 0;
->>>>>>> c7a6e1e4
 
 };  // NodeBase class
 }  // namespace mpm
