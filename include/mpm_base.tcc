//! Constructor
template <unsigned Tdim>
mpm::MPMBase<Tdim>::MPMBase(const std::shared_ptr<IO>& io) : mpm::MPM(io) {
  //! Logger
  console_ = spdlog::get("MPMBase");

  // Create a mesh with global id 0
  const mpm::Index id = 0;

  // Set analysis step to start at 0
  step_ = 0;

  // Set mesh as isoparametric
  bool isoparametric = is_isoparametric();

  mesh_ = std::make_unique<mpm::Mesh<Tdim>>(id, isoparametric);

  // Empty all materials
  materials_.clear();

  try {
    analysis_ = io_->analysis();
    // Time-step size
    dt_ = analysis_["dt"].template get<double>();
    // Number of time steps
    nsteps_ = analysis_["nsteps"].template get<mpm::Index>();

    // Stress update method (USF/USL/MUSL)
    try {
      if (analysis_.find("stress_update") != analysis_.end())
        stress_update_ = mpm::stress_update.at(
            analysis_["stress_update"].template get<std::string>());
    } catch (std::exception& exception) {
      console_->warn(
          "{} #{}: {}. Stress update method is not specified, using USF as "
          "default\n",
          __FILE__, __LINE__, exception.what());
    }

    // Velocity update
    try {
      velocity_update_ = analysis_["velocity_update"].template get<bool>();
    } catch (std::exception& exception) {
      console_->warn(
          "{} #{}: Velocity update parameter is not specified, using default "
          "as false",
          __FILE__, __LINE__, exception.what());
      velocity_update_ = false;
    }

    // Math functions
    try {
      // Get materials properties
      auto math_functions = io_->json_object("math_functions");
      if (!math_functions.empty())
        this->initialise_math_functions(math_functions);
    } catch (std::exception& exception) {
      console_->warn("{} #{}: No math functions are defined", __FILE__,
                     __LINE__, exception.what());
    }

    post_process_ = io_->post_processing();
    // Output steps
    output_steps_ = post_process_["output_steps"].template get<mpm::Index>();

  } catch (std::domain_error& domain_error) {
    console_->error("{} {} Get analysis object: {}", __FILE__, __LINE__,
                    domain_error.what());
    abort();
  }

  // Default VTK attributes
  std::vector<std::string> vtk = {"velocities", "stresses", "strains",
                                  "displacements"};
  try {
    if (post_process_.at("vtk").is_array() &&
        post_process_.at("vtk").size() > 0) {
      for (unsigned i = 0; i < post_process_.at("vtk").size(); ++i) {
        std::string attribute =
            post_process_["vtk"][i].template get<std::string>();
        if (std::find(vtk.begin(), vtk.end(), attribute) != vtk.end())
          vtk_attributes_.emplace_back(attribute);
        else
          throw std::runtime_error("Specificed VTK argument is incorrect");
      }
    } else {
      throw std::runtime_error(
          "Specificed VTK arguments are incorrect, using defaults");
    }
  } catch (std::exception& exception) {
    vtk_attributes_ = vtk;
    console_->warn("{} {}: {}", __FILE__, __LINE__, exception.what());
  }
}

// Initialise mesh
template <unsigned Tdim>
bool mpm::MPMBase<Tdim>::initialise_mesh() {

  bool status = true;

  try {
    // Initialise MPI rank and size
    int mpi_rank = 0;
    int mpi_size = 1;

#ifdef USE_MPI
    MPI_Comm_rank(MPI_COMM_WORLD, &mpi_rank);
    // Get number of MPI ranks
    MPI_Comm_size(MPI_COMM_WORLD, &mpi_size);
#endif

    // Get mesh properties
    auto mesh_props = io_->json_object("mesh");
    // Get Mesh reader from JSON object
    const std::string io_type =
        mesh_props["io_type"].template get<std::string>();

    bool check_duplicates = true;
    try {
      check_duplicates = mesh_props["check_duplicates"].template get<bool>();
    } catch (std::exception& exception) {
      console_->warn(
          "{} #{}: Check duplicates, not specified setting default as true",
          __FILE__, __LINE__, exception.what());
      check_duplicates = true;
    }

    // Create a mesh reader
    auto mesh_io = Factory<mpm::IOMesh<Tdim>>::instance()->create(io_type);

    auto nodes_begin = std::chrono::steady_clock::now();
    // Global Index
    mpm::Index gid = 0;
    // Node type
    const auto node_type = mesh_props["node_type"].template get<std::string>();

    // Mesh file
    std::string mesh_file =
        io_->file_name(mesh_props["mesh"].template get<std::string>());

    // Create nodes from file
    bool node_status =
        mesh_->create_nodes(gid,                                  // global id
                            node_type,                            // node type
                            mesh_io->read_mesh_nodes(mesh_file),  // coordinates
                            check_duplicates);                    // check dups

    if (!node_status) {
      status = false;
      throw std::runtime_error("Addition of nodes to mesh failed");
    }

    auto nodes_end = std::chrono::steady_clock::now();
    console_->info("Rank {} Read nodes: {} ms", mpi_rank,
                   std::chrono::duration_cast<std::chrono::milliseconds>(
                       nodes_end - nodes_begin)
                       .count());

    // Read and assign node sets
    this->node_entity_sets(mesh_props, check_duplicates);

    // Read nodal euler angles and assign rotation matrices
    this->node_euler_angles(mesh_props, mesh_io);

    // Read and assign velocity constraints
    this->nodal_velocity_constraints(mesh_props, mesh_io);

    // Read and assign friction constraints
    this->nodal_frictional_constraints(mesh_props, mesh_io);

<<<<<<< HEAD

    // Read and assign pressure constraints for single phase materials
    if (!io_->file_name("pressure_constraints").empty()) {
      bool pressure_constraints = mesh_->assign_pressure_constraints(
          mpm::ParticlePhase::Solid,
          mesh_reader->read_pressure_constraints(
              io_->file_name("pressure_constraints")));
      if (!pressure_constraints)
        throw std::runtime_error(
            "Pressure constraints are not properly assigned");
    }

    // Read and assign pore pressure constraints for two/three phase materials
    if (!io_->file_name("pore_pressure_constraints").empty()) {
      bool pore_pressure_constraints = mesh_->assign_pressure_constraints(
          mpm::ParticlePhase::Liquid,
          mesh_reader->read_pressure_constraints(
              io_->file_name("pore_pressure_constraints")));
      if (!pore_pressure_constraints)
        throw std::runtime_error(
            "Pore pressure constraints are not properly assigned");
    }

=======
    // Initialise cell
>>>>>>> 62d82521
    auto cells_begin = std::chrono::steady_clock::now();
    // Shape function name
    const auto cell_type = mesh_props["cell_type"].template get<std::string>();
    // Shape function
    std::shared_ptr<mpm::Element<Tdim>> element =
        Factory<mpm::Element<Tdim>>::instance()->create(cell_type);

    // Create cells from file
    bool cell_status =
        mesh_->create_cells(gid,      // global id
                            element,  // element tyep
                            mesh_io->read_mesh_cells(mesh_file),  // Node ids
                            check_duplicates);                    // Check dups

    if (!cell_status) {
      status = false;
      throw std::runtime_error("Addition of cells to mesh failed");
    }

    // Compute cell neighbours
    mesh_->compute_cell_neighbours();

    // Read and assign cell sets
    this->cell_entity_sets(mesh_props, check_duplicates);

    auto cells_end = std::chrono::steady_clock::now();
    console_->info("Rank {} Read cells: {} ms", mpi_rank,
                   std::chrono::duration_cast<std::chrono::milliseconds>(
                       cells_end - cells_begin)
                       .count());
  } catch (std::exception& exception) {
    console_->error("#{}: Reading mesh: {}", __LINE__, exception.what());
  }

  // Terminate if mesh creation failed
  if (!status) throw std::runtime_error("Initialisation of mesh failed");
  return status;
}

// Initialise particles
template <unsigned Tdim>
bool mpm::MPMBase<Tdim>::initialise_particles() {

  bool status = true;

  try {
    // Initialise MPI rank and size
    int mpi_rank = 0;
    int mpi_size = 1;

#ifdef USE_MPI
    MPI_Comm_rank(MPI_COMM_WORLD, &mpi_rank);
    // Get number of MPI ranks
    MPI_Comm_size(MPI_COMM_WORLD, &mpi_size);
#endif

    // Get mesh properties
    auto mesh_props = io_->json_object("mesh");
    // Get Mesh reader from JSON object
    const std::string io_type =
        mesh_props["io_type"].template get<std::string>();

    bool check_duplicates = true;
    try {
      check_duplicates = mesh_props["check_duplicates"].template get<bool>();
    } catch (std::exception& exception) {
      console_->warn(
          "{} #{}: Check duplicates, not specified setting default as true",
          __FILE__, __LINE__, exception.what());
      check_duplicates = true;
    }

    auto particles_gen_begin = std::chrono::steady_clock::now();

    // Get particles properties
    auto json_particles = io_->json_object("particles");

    for (const auto& json_particle : json_particles) {
      // Generate particles
      bool gen_status =
          mesh_->generate_particles(io_, json_particle["generator"]);
      if (!gen_status) status = false;
    }

    auto particles_gen_end = std::chrono::steady_clock::now();
    console_->info("Rank {} Generate particles: {} ms", mpi_rank,
                   std::chrono::duration_cast<std::chrono::milliseconds>(
                       particles_gen_end - particles_gen_begin)
                       .count());

    auto particles_locate_begin = std::chrono::steady_clock::now();

    // Create a mesh reader
    auto particle_io = Factory<mpm::IOMesh<Tdim>>::instance()->create(io_type);

    // Read and assign particles cells
    this->particles_cells(mesh_props, particle_io);

    // Locate particles in cell
    auto unlocatable_particles = mesh_->locate_particles_mesh();

    if (!unlocatable_particles.empty())
      throw std::runtime_error("Particle outside the mesh domain");

    // Write particles and cells to file
    particle_io->write_particles_cells(
        io_->output_file("particles-cells", ".txt", uuid_, 0, 0).string(),
        mesh_->particles_cells());

    auto particles_locate_end = std::chrono::steady_clock::now();
    console_->info("Rank {} Locate particles: {} ms", mpi_rank,
                   std::chrono::duration_cast<std::chrono::milliseconds>(
                       particles_locate_end - particles_locate_begin)
                       .count());

    auto particles_volume_begin = std::chrono::steady_clock::now();
    // Compute volume
    mesh_->iterate_over_particles(std::bind(
        &mpm::ParticleBase<Tdim>::compute_volume, std::placeholders::_1));

    // Read and assign particles volumes
    this->particles_volumes(mesh_props, particle_io);

    // Read and assign particles initial pore pressure for two/three phase
    if (!io_->file_name("particles_pore_pressures").empty()) {
      bool particles_pore_pressures = mesh_->assign_particles_pore_pressures(
          particle_reader->read_particles_pressures(
              io_->file_name("particles_pore_pressures")));
      if (!particles_pore_pressures)
        throw std::runtime_error(
            "Particles pore pressures are not properly assigned");
    }
    // TODO
    /*
    // Read and assign particles mixture tractions for two/three phase
    if (!io_->file_name("particles_mixture_tractions").empty()) {
      bool particles_mtractions = mesh_->assign_particles_mixture_tractions(
          particle_reader->read_particles_tractions(
              io_->file_name("particles_mixture_tractions")));
      if (!particles_mtractions)
        throw std::runtime_error(
            "Particles mixture tractions are not properly assigned");
    }
    // Read and assign particles liquid phase tractions for two/three phase
    if (!io_->file_name("particles_liquid_tractions").empty()) {
      bool particles_ltractions = mesh_->assign_particles_liquid_tractions(
          particle_reader->read_particles_tractions(
              io_->file_name("particles_liquid_tractions")));
      if (!particles_ltractions)
        throw std::runtime_error(
            "Particles liquid phase tractions are not properly assigned");
    }
    */

    // Read and assign particles velocity constraints
    this->particle_velocity_constraints(mesh_props, particle_io);

    // Read and assign particles stresses
    this->particles_stresses(mesh_props, particle_io);

    auto particles_volume_end = std::chrono::steady_clock::now();
    console_->info("Rank {} Read volume, velocity and stresses: {} ms",
                   mpi_rank,
                   std::chrono::duration_cast<std::chrono::milliseconds>(
                       particles_volume_end - particles_volume_begin)
                       .count());

    // Particle entity sets
    auto particles_sets_begin = std::chrono::steady_clock::now();
    this->particle_entity_sets(mesh_props, check_duplicates);
    auto particles_sets_end = std::chrono::steady_clock::now();
    console_->info("Rank {} Create particle sets: {} ms", mpi_rank,
                   std::chrono::duration_cast<std::chrono::milliseconds>(
                       particles_volume_end - particles_volume_begin)
                       .count());

  } catch (std::exception& exception) {
    console_->error("#{}: MPM Base generating particles: {}", __LINE__,
                    exception.what());
    status = false;
  }
  if (!status) throw std::runtime_error("Initialisation of particles failed");
  return status;
}

// Initialise materials
template <unsigned Tdim>
bool mpm::MPMBase<Tdim>::initialise_materials() {
  bool status = true;
  try {
    // Get materials properties
    auto materials = io_->json_object("materials");

    for (const auto material_props : materials) {
      // Get material type
      const std::string material_type =
          material_props["type"].template get<std::string>();

      // Get material id
      auto material_id = material_props["id"].template get<unsigned>();

      // Create a new material from JSON object
      auto mat =
          Factory<mpm::Material<Tdim>, unsigned, const Json&>::instance()
              ->create(material_type, std::move(material_id), material_props);

      // Add material to list
      auto result = materials_.insert(std::make_pair(mat->id(), mat));

      // If insert material failed
      if (!result.second) {
        status = false;
        throw std::runtime_error(
            "New material cannot be added, insertion failed");
      }
    }
    // Copy materials to mesh
    mesh_->initialise_material_models(this->materials_);
  } catch (std::exception& exception) {
    console_->error("#{}: Reading materials: {}", __LINE__, exception.what());
    status = false;
  }
  return status;
}

//! Checkpoint resume
template <unsigned Tdim>
bool mpm::MPMBase<Tdim>::checkpoint_resume() {
  bool checkpoint = true;
  try {
    // TODO: Set phase
    const unsigned phase = 0;

    if (!analysis_["resume"]["resume"].template get<bool>())
      throw std::runtime_error("Resume analysis option is disabled!");

    // Get unique analysis id
    this->uuid_ = analysis_["resume"]["uuid"].template get<std::string>();
    // Get step
    this->step_ = analysis_["resume"]["step"].template get<mpm::Index>();

    // Input particle h5 file for resume
    std::string attribute = "particles";
    std::string extension = ".h5";

    auto particles_file =
        io_->output_file(attribute, extension, uuid_, step_, this->nsteps_)
            .string();
    // Load particle information from file
    mesh_->read_particles_hdf5(phase, particles_file);

    // Clear all particle ids
    mesh_->iterate_over_cells(
        std::bind(&mpm::Cell<Tdim>::clear_particle_ids, std::placeholders::_1));

    // Locate particles
    auto unlocatable_particles = mesh_->locate_particles_mesh();

    if (!unlocatable_particles.empty())
      throw std::runtime_error("Particle outside the mesh domain");

    // Increament step
    ++this->step_;

    console_->info("Checkpoint resume at step {} of {}", this->step_,
                   this->nsteps_);

  } catch (std::exception& exception) {
    console_->info("{} {} Resume failed, restarting analysis: {}", __FILE__,
                   __LINE__, exception.what());
    this->step_ = 0;
    checkpoint = false;
  }
  return checkpoint;
}

//! Write HDF5 files
template <unsigned Tdim>
void mpm::MPMBase<Tdim>::write_hdf5(mpm::Index step, mpm::Index max_steps) {
  // Write input geometry to vtk file
  std::string attribute = "particles";
  std::string extension = ".h5";

  auto particles_file =
      io_->output_file(attribute, extension, uuid_, step, max_steps).string();

  // TODO: remove phase
  unsigned phase = 0;
  mesh_->write_particles_hdf5(phase, particles_file);
}

#ifdef USE_VTK
//! Write VTK files
template <unsigned Tdim>
void mpm::MPMBase<Tdim>::write_vtk(mpm::Index step, mpm::Index max_steps) {

  // VTK PolyData writer
  auto vtk_writer = std::make_unique<VtkWriter>(mesh_->particle_coordinates());

  // Write mesh on step 0
  if (step == 0)
    vtk_writer->write_mesh(
        io_->output_file("mesh", ".vtp", uuid_, step, max_steps).string(),
        mesh_->nodal_coordinates(), mesh_->node_pairs());

  // Write input geometry to vtk file
  const std::string extension = ".vtp";
  const std::string attribute = "geometry";
  auto meshfile =
      io_->output_file(attribute, extension, uuid_, step, max_steps).string();
  vtk_writer->write_geometry(meshfile);

  // TODO fix phase
  unsigned phase = 0;

  for (const auto& attribute : vtk_attributes_) {
    // Write vector
    auto file =
        io_->output_file(attribute, extension, uuid_, step, max_steps).string();
    vtk_writer->write_vector_point_data(
        file, mesh_->particles_vector_data(attribute, phase), attribute);
    // Write a parallel MPI
#ifdef USE_MPI
    int mpi_rank = 0;
    int mpi_size = 1;
    // Get MPI rank
    MPI_Comm_rank(MPI_COMM_WORLD, &mpi_rank);
    // Get number of MPI ranks
    MPI_Comm_size(MPI_COMM_WORLD, &mpi_size);

    bool write_mpi_rank = false;
    auto parallel_file = io_->output_file(attribute, ".pvtp", uuid_, step,
                                          max_steps, write_mpi_rank)
                             .string();
    if (mpi_rank == 0)
      vtk_writer->write_parallel_vtk(parallel_file, attribute, mpi_size, step,
                                     max_steps);
#endif
  }
}
#endif

//! Return if a mesh is isoparametric
template <unsigned Tdim>
bool mpm::MPMBase<Tdim>::is_isoparametric() {
  bool isoparametric = true;

  try {
    const auto mesh_props = io_->json_object("mesh");
    isoparametric = mesh_props.at("isoparametric").template get<bool>();
  } catch (std::exception& exception) {
    console_->warn(
        "{} {} Isoparametric status of mesh: {}\n Setting mesh as "
        "isoparametric.",
        __FILE__, __LINE__, exception.what());
    isoparametric = true;
  }
  return isoparametric;
}

//! Initialise loads
template <unsigned Tdim>
bool mpm::MPMBase<Tdim>::initialise_loads() {
  bool status = true;
  try {
    auto loads = io_->json_object("external_loading_conditions");
    // Initialise gravity loading
    if (loads.at("gravity").is_array() &&
        loads.at("gravity").size() == gravity_.size()) {
      for (unsigned i = 0; i < gravity_.size(); ++i) {
        gravity_[i] = loads.at("gravity").at(i);
      }
    } else {
      throw std::runtime_error("Specified gravity dimension is invalid");
    }

    // Create a file reader
    const std::string io_type =
        io_->json_object("mesh")["io_type"].template get<std::string>();
    auto traction_reader =
        Factory<mpm::IOMesh<Tdim>>::instance()->create(io_type);

    // Read and assign particles surface tractions
    if (loads.find("particle_surface_traction") != loads.end()) {
      for (const auto& ptraction : loads["particle_surface_traction"]) {
        // Get the math function
        std::shared_ptr<FunctionBase> tfunction = nullptr;
        // If a math function is defined set to function or use scalar
        if (ptraction.find("math_function_id") != ptraction.end())
          tfunction = math_functions_.at(
              ptraction.at("math_function_id").template get<unsigned>());
        // Set id
        int pset_id = ptraction.at("pset_id").template get<int>();
        // Direction
        unsigned dir = ptraction.at("dir").template get<unsigned>();
        // Traction
        double traction = ptraction.at("traction").template get<double>();

        // Create particle surface tractions
        bool particles_tractions = mesh_->create_particles_tractions(
            tfunction, pset_id, dir, traction);
        if (!particles_tractions)
          throw std::runtime_error(
              "Particles tractions are not properly assigned");
      }
    } else
      console_->warn(
          "No particle surface traction is defined for the analysis");

    // Read and assign nodal concentrated forces
    if (loads.find("concentrated_nodal_forces") != loads.end()) {
      for (const auto& nforce : loads["concentrated_nodal_forces"]) {
        // Get the math function
        std::shared_ptr<FunctionBase> ffunction = nullptr;
        if (nforce.find("math_function_id") != nforce.end())
          ffunction = math_functions_.at(
              nforce.at("math_function_id").template get<unsigned>());
        // Set id
        int nset_id = nforce.at("nset_id").template get<int>();
        // Direction
        unsigned dir = nforce.at("dir").template get<unsigned>();
        // Traction
        double force = nforce.at("force").template get<double>();

        // Read and assign nodal concentrated forces
        bool nodal_force = mesh_->assign_nodal_concentrated_forces(
            ffunction, nset_id, dir, force);
        if (!nodal_force)
          throw std::runtime_error(
              "Concentrated nodal forces are not properly assigned");
        set_node_concentrated_force_ = true;
      }
    } else
      console_->warn("No concentrated nodal force is defined for the analysis");
  } catch (std::exception& exception) {
    console_->error("{} #{}: {}\n", __FILE__, __LINE__, exception.what());
    status = false;
  }
  return status;
}

//! Initialise math functions
template <unsigned Tdim>
bool mpm::MPMBase<Tdim>::initialise_math_functions(const Json& math_functions) {
  bool status = true;
  try {
    // Get materials properties
    for (const auto& function_props : math_functions) {

      // Get math function id
      auto function_id = function_props["id"].template get<unsigned>();

      // Get function type
      const std::string function_type =
          function_props["type"].template get<std::string>();

      // Create a new function from JSON object
      auto function =
          Factory<mpm::FunctionBase, unsigned, const Json&>::instance()->create(
              function_type, std::move(function_id), function_props);

      // Add material to list
      auto insert_status =
          math_functions_.insert(std::make_pair(function->id(), function));

      // If insert material failed
      if (!insert_status.second) {
        status = false;
        throw std::runtime_error(
            "Invalid properties for new math function, fn insertion failed");
      }
    }
  } catch (std::exception& exception) {
    console_->error("#{}: Reading math functions: {}", __LINE__,
                    exception.what());
    status = false;
  }
  return status;
}

//! Node entity sets
template <unsigned Tdim>
void mpm::MPMBase<Tdim>::node_entity_sets(const Json& mesh_props,
                                          bool check_duplicates) {
  try {
    if (mesh_props.find("entity_sets") != mesh_props.end()) {
      std::string entity_sets =
          mesh_props["entity_sets"].template get<std::string>();
      if (!io_->file_name(entity_sets).empty()) {
        bool node_sets = mesh_->create_node_sets(
            (io_->entity_sets(io_->file_name(entity_sets), "node_sets")),
            check_duplicates);
        if (!node_sets)
          throw std::runtime_error("Node sets are not properly assigned");
      }
    } else
      throw std::runtime_error("Entity set JSON not found");
  } catch (std::exception& exception) {
    console_->warn("#{}: Entity sets are undefined {} ", __LINE__,
                   exception.what());
  }
}

//! Node Euler angles
template <unsigned Tdim>
void mpm::MPMBase<Tdim>::node_euler_angles(
    const Json& mesh_props, const std::shared_ptr<mpm::IOMesh<Tdim>>& mesh_io) {
  try {
    if (mesh_props.find("boundary_conditions") != mesh_props.end() &&
        mesh_props["boundary_conditions"].find("nodal_euler_angles") !=
            mesh_props["boundary_conditions"].end()) {
      std::string euler_angles =
          mesh_props["boundary_conditions"]["nodal_euler_angles"]
              .template get<std::string>();
      if (!io_->file_name(euler_angles).empty()) {
        bool rotation_matrices = mesh_->compute_nodal_rotation_matrices(
            mesh_io->read_euler_angles(io_->file_name(euler_angles)));
        if (!rotation_matrices)
          throw std::runtime_error(
              "Euler angles are not properly assigned/computed");
      }
    } else
      throw std::runtime_error("Euler angles JSON not found");
  } catch (std::exception& exception) {
    console_->warn("#{}: Euler angles are undefined {} ", __LINE__,
                   exception.what());
  }
}

// Nodal velocity constraints
template <unsigned Tdim>
void mpm::MPMBase<Tdim>::nodal_velocity_constraints(
    const Json& mesh_props, const std::shared_ptr<mpm::IOMesh<Tdim>>& mesh_io) {
  try {
    // Read and assign velocity constraints
    if (mesh_props.find("boundary_conditions") != mesh_props.end() &&
        mesh_props["boundary_conditions"].find("velocity_constraints") !=
            mesh_props["boundary_conditions"].end()) {
      std::string vel_constraints =
          mesh_props["boundary_conditions"]["velocity_constraints"]
              .template get<std::string>();
      if (!io_->file_name(vel_constraints).empty()) {
        bool velocity_constraints = mesh_->assign_velocity_constraints(
            mesh_io->read_velocity_constraints(
                io_->file_name(vel_constraints)));
        if (!velocity_constraints)
          throw std::runtime_error(
              "Velocity constraints are not properly assigned");
      }
    } else
      throw std::runtime_error("Velocity constraints JSON not found");

  } catch (std::exception& exception) {
    console_->warn("#{}: Velocity constraints are undefined {} ", __LINE__,
                   exception.what());
  }
}

// Nodal frictional constraints
template <unsigned Tdim>
void mpm::MPMBase<Tdim>::nodal_frictional_constraints(
    const Json& mesh_props, const std::shared_ptr<mpm::IOMesh<Tdim>>& mesh_io) {
  try {
    // Read and assign friction constraints
    if (mesh_props.find("boundary_conditions") != mesh_props.end() &&
        mesh_props["boundary_conditions"].find("friction_constraints") !=
            mesh_props["boundary_conditions"].end()) {
      std::string fric_constraints =
          mesh_props["boundary_conditions"]["friction_constraints"]
              .template get<std::string>();
      if (!io_->file_name(fric_constraints).empty()) {
        bool friction_constraints = mesh_->assign_friction_constraints(
            mesh_io->read_friction_constraints(
                io_->file_name(fric_constraints)));
        if (!friction_constraints)
          throw std::runtime_error(
              "Friction constraints are not properly assigned");
      }
    } else
      throw std::runtime_error("Friction constraints JSON not found");

  } catch (std::exception& exception) {
    console_->warn("#{}: Friction conditions are undefined {} ", __LINE__,
                   exception.what());
  }
}

//! Cell entity sets
template <unsigned Tdim>
void mpm::MPMBase<Tdim>::cell_entity_sets(const Json& mesh_props,
                                          bool check_duplicates) {
  try {
    if (mesh_props.find("entity_sets") != mesh_props.end()) {
      // Read and assign cell sets
      std::string entity_sets =
          mesh_props["entity_sets"].template get<std::string>();
      if (!io_->file_name(entity_sets).empty()) {
        bool cell_sets = mesh_->create_cell_sets(
            (io_->entity_sets(io_->file_name(entity_sets), "cell_sets")),
            check_duplicates);
        if (!cell_sets)
          throw std::runtime_error("Cell sets are not properly assigned");
      }
    } else
      throw std::runtime_error("Cell entity sets JSON not found");

  } catch (std::exception& exception) {
    console_->warn("#{}: Cell entity sets are undefined {} ", __LINE__,
                   exception.what());
  }
}

// Particles cells
template <unsigned Tdim>
void mpm::MPMBase<Tdim>::particles_cells(
    const Json& mesh_props,
    const std::shared_ptr<mpm::IOMesh<Tdim>>& particle_io) {
  try {
    if (mesh_props.find("particle_cells") != mesh_props.end()) {
      std::string fparticles_cells =
          mesh_props["particle_cells"].template get<std::string>();

      if (!io_->file_name(fparticles_cells).empty()) {
        bool particles_cells =
            mesh_->assign_particles_cells(particle_io->read_particles_cells(
                io_->file_name(fparticles_cells)));
        if (!particles_cells)
          throw std::runtime_error(
              "Particle cells are not properly assigned to particles");
      }
    } else
      throw std::runtime_error("Particle cells JSON not found");

  } catch (std::exception& exception) {
    console_->warn("#{}: Particle cells are undefined {} ", __LINE__,
                   exception.what());
  }
}

// Particles volumes
template <unsigned Tdim>
void mpm::MPMBase<Tdim>::particles_volumes(
    const Json& mesh_props,
    const std::shared_ptr<mpm::IOMesh<Tdim>>& particle_io) {
  try {
    if (mesh_props.find("particles_volumes") != mesh_props.end()) {
      std::string fparticles_volumes =
          mesh_props["particles_volumes"].template get<std::string>();
      if (!io_->file_name(fparticles_volumes).empty()) {
        bool particles_volumes =
            mesh_->assign_particles_volumes(particle_io->read_particles_volumes(
                io_->file_name(fparticles_volumes)));
        if (!particles_volumes)
          throw std::runtime_error(
              "Particles volumes are not properly assigned");
      }
    } else
      throw std::runtime_error("Particle volumes JSON not found");
  } catch (std::exception& exception) {
    console_->warn("#{}: Particle volumes are undefined {} ", __LINE__,
                   exception.what());
  }
}

// Particle velocity constraints
template <unsigned Tdim>
void mpm::MPMBase<Tdim>::particle_velocity_constraints(
    const Json& mesh_props,
    const std::shared_ptr<mpm::IOMesh<Tdim>>& particle_io) {
  try {
    if (mesh_props.find("boundary_conditions") != mesh_props.end() &&
        mesh_props["boundary_conditions"].find(
            "particles_velocity_constraints") !=
            mesh_props["boundary_conditions"].end()) {
      std::string fparticles_velocity_constraints =
          mesh_props["boundary_conditions"]["particles_velocity_constraints"]
              .template get<std::string>();
      if (!io_->file_name(fparticles_velocity_constraints).empty()) {
        bool particles_velocity_constraints =
            mesh_->assign_particles_velocity_constraints(
                particle_io->read_velocity_constraints(
                    io_->file_name(fparticles_velocity_constraints)));
        if (!particles_velocity_constraints)
          throw std::runtime_error(
              "Particles velocity constraints are not properly assigned");
      }
    } else
      throw std::runtime_error("Particle velocity constraints JSON not found");
  } catch (std::exception& exception) {
    console_->warn("#{}: Particle velocity constraints are undefined {} ",
                   __LINE__, exception.what());
  }
}

// Particles stresses
template <unsigned Tdim>
void mpm::MPMBase<Tdim>::particles_stresses(
    const Json& mesh_props,
    const std::shared_ptr<mpm::IOMesh<Tdim>>& particle_io) {
  try {
    if (mesh_props.find("particles_velocity_constraints") != mesh_props.end()) {
      std::string fparticles_stresses =
          mesh_props["particles_stresses"].template get<std::string>();
      if (!io_->file_name(fparticles_stresses).empty()) {

        // Get stresses of all particles
        const auto all_particles_stresses =
            particle_io->read_particles_stresses(
                io_->file_name(fparticles_stresses));

        // Read and assign particles stresses
        if (!mesh_->assign_particles_stresses(all_particles_stresses))
          throw std::runtime_error(
              "Particles stresses are not properly assigned");
      }
    } else
      throw std::runtime_error("Particle stresses JSON not found");

  } catch (std::exception& exception) {
    console_->warn("#{}: Particle stresses are undefined {} ", __LINE__,
                   exception.what());
  }
}

//! Particle entity sets
template <unsigned Tdim>
void mpm::MPMBase<Tdim>::particle_entity_sets(const Json& mesh_props,
                                              bool check_duplicates) {
  // Read and assign particle sets
  try {
    if (mesh_props.find("entity_sets") != mesh_props.end()) {
      std::string entity_sets =
          mesh_props["entity_sets"].template get<std::string>();
      if (!io_->file_name(entity_sets).empty()) {
        bool particle_sets = mesh_->create_particle_sets(
            (io_->entity_sets(io_->file_name(entity_sets), "particle_sets")),
            check_duplicates);
      }
    } else
      throw std::runtime_error("Particle entity set JSON not found");

  } catch (std::exception& exception) {
    console_->warn("#{}: Particle sets are undefined {} ", __LINE__,
                   exception.what());
  }
}<|MERGE_RESOLUTION|>--- conflicted
+++ resolved
@@ -50,7 +50,7 @@
 
     // Math functions
     try {
-      // Get materials properties
+      // Get math functions properties
       auto math_functions = io_->json_object("math_functions");
       if (!math_functions.empty())
         this->initialise_math_functions(math_functions);
@@ -169,8 +169,9 @@
     // Read and assign friction constraints
     this->nodal_frictional_constraints(mesh_props, mesh_io);
 
-<<<<<<< HEAD
-
+    // TODO: Add a function to apply to pore pressure constraints to nodes
+
+    // TODO: remove this
     // Read and assign pressure constraints for single phase materials
     if (!io_->file_name("pressure_constraints").empty()) {
       bool pressure_constraints = mesh_->assign_pressure_constraints(
@@ -182,6 +183,7 @@
             "Pressure constraints are not properly assigned");
     }
 
+    // TODO: remove this
     // Read and assign pore pressure constraints for two/three phase materials
     if (!io_->file_name("pore_pressure_constraints").empty()) {
       bool pore_pressure_constraints = mesh_->assign_pressure_constraints(
@@ -193,9 +195,7 @@
             "Pore pressure constraints are not properly assigned");
     }
 
-=======
     // Initialise cell
->>>>>>> 62d82521
     auto cells_begin = std::chrono::steady_clock::now();
     // Shape function name
     const auto cell_type = mesh_props["cell_type"].template get<std::string>();
@@ -319,7 +319,9 @@
     // Read and assign particles volumes
     this->particles_volumes(mesh_props, particle_io);
 
-    // Read and assign particles initial pore pressure for two/three phase
+    // TODO: Remove this and add a function to read and assign initial pore
+    // pressure Read and assign particles initial pore pressure for two/three
+    // phase
     if (!io_->file_name("particles_pore_pressures").empty()) {
       bool particles_pore_pressures = mesh_->assign_particles_pore_pressures(
           particle_reader->read_particles_pressures(
