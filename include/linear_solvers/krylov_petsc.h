--- conflicted
+++ resolved
@@ -25,31 +25,27 @@
   KrylovPETSC(unsigned max_iter, double tolerance)
       : mpm::SolverBase<Traits>(max_iter, tolerance) {
     //! Logger
-<<<<<<< HEAD
     std::string logger = "PETSCKrylovSolver::";
     console_ = std::make_unique<spdlog::logger>(logger, mpm::stdout_sink);
-=======
-    console_ =
-        std::make_unique<spdlog::logger>("PETSCKrylovSolver", mpm::stdout_sink);
-    #ifdef USE_PETSC
+
+#ifdef USE_PETSC
     // Initialize PETSc
     int petsc_argc = 0;
     char* petsc_arg0 = NULL;
-    char **petsc_argv = &petsc_arg0;
-    PetscErrorCode    ierr;
+    char** petsc_argv = &petsc_arg0;
+    PetscErrorCode ierr;
     PetscInitialize(&petsc_argc, &petsc_argv, 0, 0);
     if (ierr) {
       throw std::runtime_error("Error when initializaing Petsc.");
     }
-    #endif
->>>>>>> 8493a472
+#endif
   };
 
   ~KrylovPETSC() {
-    #ifdef USE_PETSC
+#ifdef USE_PETSC
     // Finalize PETSc
     PetscFinalize();
-    #endif
+#endif
   }
 
   //! Matrix solver with default initial guess
