#ifndef MPM_MPM_BASE_H_
#define MPM_MPM_BASE_H_

#include <numeric>

#include <boost/lexical_cast.hpp>
#include <boost/uuid/uuid.hpp>
#include <boost/uuid/uuid_generators.hpp>
#include <boost/uuid/uuid_io.hpp>

// MPI
#ifdef USE_MPI
#include "mpi.h"
#endif
#include "tbb/task_group.h"

#ifdef USE_GRAPH_PARTITIONING
#include "graph.h"
#endif

#include "container.h"
#include "mpm.h"
#include "particle.h"

namespace mpm {

//! Qudrature rule
//! (1) StandardMPM considers material points with mass and volume as
//! integration points and quadrature weight is assumes as particle volume.
//! (2) Gauss quadrature computes the polynomial integration at fixed Gauss
//! points. This use is limited in MPM, however, it can be used when
//! the code is used for simple FEM analysis.
//! (3) Moving Gauss quadrature considers material points as moving
//! integration points with no mass/volume. The quadrature weight
//! is computed from Gauss qudrature rule.
//! (4) GaussMPM integration takes two integration methods for interior and
//! boundary elements. For interior elements, the integration is performaed at
//! fixed Gauss locations whereas for boundary elements, the integration is
//! performed at particle level.
enum class QuadratureRule { StandardMPM, Gauss, MovingGauss, GaussMPM };

//! Stress update method
//! USF: Update Stress First
//! USL: Update Stress Last
//! MUSL: Modified Stress Last
enum class StressUpdate { USF, USL, MUSL };
extern std::map<std::string, StressUpdate> stress_update;

//! MPMBase class
//! \brief A class that implements the fully base one phase mpm
//! \details A Base MPM class
//! \tparam Tdim Dimension
template <unsigned Tdim>
class MPMBase : public MPM {
 public:
  //! Default constructor
  MPMBase(const std::shared_ptr<IO>& io);

  //! Initialise mesh
  bool initialise_mesh() override;

  //! Initialise particles
  bool initialise_particles() override;

  //! Initialise materials
  bool initialise_materials() override;

  //! Initialise loading
  bool initialise_loads() override;

  //! Initialise math functions
  bool initialise_math_functions(const Json&) override;

  //! Apply properties to particles sets (e.g: material)
  bool apply_properties_to_particles_sets() override;

  //! Solve
  bool solve() override { return true; }

  //! Checkpoint resume
  bool checkpoint_resume() override;

#ifdef USE_VTK
  //! Write VTK files
  void write_vtk(mpm::Index step, mpm::Index max_steps) override;
#endif

  //! Write HDF5 files
  void write_hdf5(mpm::Index step, mpm::Index max_steps) override;

 private:
  //! Return if a mesh will be isoparametric or not
  //! \retval isoparametric Status of mesh type
  bool is_isoparametric();

 protected:
  // Generate a unique id for the analysis
  using mpm::MPM::uuid_;
  //! Time step size
  using mpm::MPM::dt_;
  //! Current step
  using mpm::MPM::step_;
  //! Number of steps
  using mpm::MPM::nsteps_;
  //! Output steps
  using mpm::MPM::output_steps_;
  //! A unique ptr to IO object
  using mpm::MPM::io_;
  //! JSON analysis object
  using mpm::MPM::analysis_;
  //! JSON post-process object
  using mpm::MPM::post_process_;
  //! Logger
  using mpm::MPM::console_;

  //! Stress update method (default USF = 0, USL = 1, MUSL = 2)
  mpm::StressUpdate stress_update_{mpm::StressUpdate::USF};
  //! velocity update
  bool velocity_update_{false};
  //! Gravity
  Eigen::Matrix<double, Tdim, 1> gravity_;
  //! Mesh object
  std::unique_ptr<mpm::Mesh<Tdim>> mesh_;
  //! Materials
  std::map<unsigned, std::shared_ptr<mpm::Material<Tdim>>> materials_;
  //! Mathematical functions
  std::map<unsigned, std::shared_ptr<mpm::FunctionBase>> math_functions_;
  //! VTK attributes
  std::vector<std::string> vtk_attributes_;
<<<<<<< HEAD
  //! Bool nodal tractions
  bool nodal_tractions_{true};
  //! Qudrature rule (default is standard mpm integration)
  mpm::QuadratureRule quadrature_rule_{QuadratureRule::StandardMPM};
  //! Polynomial order for Approximate Gauss quadrature rule
  unsigned quadrature_order_{2};
  // Level set methods
  bool ls_methods_{false};
=======
  //! Set node concentrated force
  bool set_node_concentrated_force_{false};
>>>>>>> 8838a747

#ifdef USE_GRAPH_PARTITIONING
  // graph pass the address of the container of cell
  std::shared_ptr<Graph<Tdim>> graph_{nullptr};
#endif

};  // MPMBase class
}  // namespace mpm

#include "mpm_base.tcc"

#endif  // MPM_MPM_BASE_H_<|MERGE_RESOLUTION|>--- conflicted
+++ resolved
@@ -127,7 +127,8 @@
   std::map<unsigned, std::shared_ptr<mpm::FunctionBase>> math_functions_;
   //! VTK attributes
   std::vector<std::string> vtk_attributes_;
-<<<<<<< HEAD
+  //! Set node concentrated force
+  bool set_node_concentrated_force_{false};
   //! Bool nodal tractions
   bool nodal_tractions_{true};
   //! Qudrature rule (default is standard mpm integration)
@@ -136,16 +137,11 @@
   unsigned quadrature_order_{2};
   // Level set methods
   bool ls_methods_{false};
-=======
-  //! Set node concentrated force
-  bool set_node_concentrated_force_{false};
->>>>>>> 8838a747
 
 #ifdef USE_GRAPH_PARTITIONING
   // graph pass the address of the container of cell
   std::shared_ptr<Graph<Tdim>> graph_{nullptr};
 #endif
-
 };  // MPMBase class
 }  // namespace mpm
 
