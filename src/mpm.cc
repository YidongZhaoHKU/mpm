#include <memory>

#include "factory.h"
#include "io.h"
#include "mpm.h"
#include "mpm_explicit.h"
#include "mpm_explicit_twophase.h"

namespace mpm {
// Stress update method
std::map<std::string, StressUpdate> stress_update = {
    {"usf", StressUpdate::USF},
    {"usl", StressUpdate::USL},
    {"musl", StressUpdate::MUSL}};
}  // namespace mpm

// 2D Explicit MPM
static Register<mpm::MPM, mpm::MPMExplicit<2>, const std::shared_ptr<mpm::IO>&>
    mpm_explicit_2d("MPMExplicit2D");

// 3D Explicit MPM
<<<<<<< HEAD
static Register<mpm::MPM, mpm::MPMExplicit<3>, std::unique_ptr<mpm::IO>&&>
    mpm_explicit_3d("MPMExplicit3D");

// 2D Explicit Two Phase MPM
static Register<mpm::MPM, mpm::MPMExplicitTwoPhase<2>,
                std::unique_ptr<mpm::IO>&&>
    mpm_explicit_twophase_2d("MPMExplicitTwoPhase2D");

// 3D Explicit Two Phase MPM
static Register<mpm::MPM, mpm::MPMExplicitTwoPhase<3>,
                std::unique_ptr<mpm::IO>&&>
    mpm_explicit_twophase_3d("MPMExplicitTwoPhase3D");
=======
static Register<mpm::MPM, mpm::MPMExplicit<3>, const std::shared_ptr<mpm::IO>&>
    mpm_explicit_3d("MPMExplicit3D");
>>>>>>> 62d82521
<|MERGE_RESOLUTION|>--- conflicted
+++ resolved
@@ -19,8 +19,7 @@
     mpm_explicit_2d("MPMExplicit2D");
 
 // 3D Explicit MPM
-<<<<<<< HEAD
-static Register<mpm::MPM, mpm::MPMExplicit<3>, std::unique_ptr<mpm::IO>&&>
+static Register<mpm::MPM, mpm::MPMExplicit<3>, const std::shared_ptr<mpm::IO>&>
     mpm_explicit_3d("MPMExplicit3D");
 
 // 2D Explicit Two Phase MPM
@@ -31,8 +30,4 @@
 // 3D Explicit Two Phase MPM
 static Register<mpm::MPM, mpm::MPMExplicitTwoPhase<3>,
                 std::unique_ptr<mpm::IO>&&>
-    mpm_explicit_twophase_3d("MPMExplicitTwoPhase3D");
-=======
-static Register<mpm::MPM, mpm::MPMExplicit<3>, const std::shared_ptr<mpm::IO>&>
-    mpm_explicit_3d("MPMExplicit3D");
->>>>>>> 62d82521
+    mpm_explicit_twophase_3d("MPMExplicitTwoPhase3D");